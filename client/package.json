--- conflicted
+++ resolved
@@ -32,11 +32,8 @@
     "@radix-ui/react-select": "^2.1.2",
     "@radix-ui/react-slot": "^1.1.0",
     "@radix-ui/react-tabs": "^1.1.1",
-<<<<<<< HEAD
     "@radix-ui/react-tooltip": "^1.1.8",
-=======
     "@radix-ui/react-toast": "^1.2.6",
->>>>>>> 897e637d
     "@types/prismjs": "^1.26.5",
     "class-variance-authority": "^0.7.0",
     "clsx": "^2.1.1",
